// Copyright 2019-2021 Parity Technologies (UK) Ltd.
// This file is part of subxt.
//
// subxt is free software: you can redistribute it and/or modify
// it under the terms of the GNU General Public License as published by
// the Free Software Foundation, either version 3 of the License, or
// (at your option) any later version.
//
// subxt is distributed in the hope that it will be useful,
// but WITHOUT ANY WARRANTY; without even the implied warranty of
// MERCHANTABILITY or FITNESS FOR A PARTICULAR PURPOSE.  See the
// GNU General Public License for more details.
//
// You should have received a copy of the GNU General Public License
// along with subxt.  If not, see <http://www.gnu.org/licenses/>.

//! To run this example, a local polkadot node should be running.
//!
//! E.g.
//! ```bash
//! curl "https://github.com/paritytech/polkadot/releases/download/v0.9.11/polkadot" --output /usr/local/bin/polkadot --location
//! polkadot --dev --tmp
//! ```

use sp_keyring::AccountKeyring;
use subxt::{
    ClientBuilder,
    PairSigner,
};

#[subxt::subxt(runtime_metadata_path = "examples/polkadot_metadata.scale")]
pub mod polkadot {}

#[async_std::main]
async fn main() -> Result<(), Box<dyn std::error::Error>> {
    env_logger::init();

    simple_transfer().await?;
    simple_transfer_separate_events().await?;
    handle_transfer_events().await?;

    Ok(())
}

/// This is the highest level approach to using this API. We use `wait_for_finalized_success`
/// to wait for the transaction to make it into a finalized block, and also ensure that the
/// transaction was successful according to the associated events.
async fn simple_transfer() -> Result<(), Box<dyn std::error::Error>> {
    let signer = PairSigner::new(AccountKeyring::Alice.pair());
    let dest = AccountKeyring::Bob.to_account_id().into();

    let api = ClientBuilder::new()
        .build()
        .await?
        .to_runtime_api::<polkadot::RuntimeApi<polkadot::DefaultConfig>>();
<<<<<<< HEAD
    let result = api
        .tx()
        .balances()
        .transfer(dest, 10_000)
        .sign_and_submit_then_watch(&signer)
        .await?;

    if let Some(event) = result.find_event::<polkadot::balances::events::Transfer>()? {
=======

    let balance_transfer = api
        .tx()
        .balances()
        .transfer(dest, 10_000)
        .sign_and_submit_then_watch(&signer)
        .await?
        .wait_for_finalized_success()
        .await?;

    let transfer_event =
        balance_transfer.find_first_event::<polkadot::balances::events::Transfer>()?;

    if let Some(event) = transfer_event {
>>>>>>> 7aac7dfe
        println!("Balance transfer success: value: {:?}", event.2);
    } else {
        println!("Failed to find Balances::Transfer Event");
    }
    Ok(())
}

/// This is very similar to `simple_transfer`, except to show that we can handle
/// waiting for the transaction to be finalized separately from obtaining and checking
/// for success on the events.
async fn simple_transfer_separate_events() -> Result<(), Box<dyn std::error::Error>> {
    let signer = PairSigner::new(AccountKeyring::Alice.pair());
    let dest = AccountKeyring::Bob.to_account_id().into();

    let api = ClientBuilder::new()
        .build()
        .await?
        .to_runtime_api::<polkadot::RuntimeApi<polkadot::DefaultConfig>>();

    let balance_transfer = api
        .tx()
        .balances()
        .transfer(dest, 10_000)
        .sign_and_submit_then_watch(&signer)
        .await?
        .wait_for_finalized()
        .await?;

    // Now we know it's been finalized, we can get hold of a couple of
    // details, including events. Calling `wait_for_finalized_success` is
    // equivalent to calling `wait_for_finalized` and then `wait_for_success`:
    let _events = balance_transfer.wait_for_success().await?;

    // Alternately, we could just `fetch_events`, which grabs all of the events like
    // the above, but does not check for success, and leaves it up to you:
    let events = balance_transfer.fetch_events().await?;

    let failed_event =
        events.find_first_event::<polkadot::system::events::ExtrinsicFailed>()?;

    if let Some(_ev) = failed_event {
        // We found a failed event; the transfer didn't succeed.
        println!("Balance transfer failed");
    } else {
        // We didn't find a failed event; the transfer succeeded. Find
        // more details about it to report..
        let transfer_event =
            events.find_first_event::<polkadot::balances::events::Transfer>()?;
        if let Some(event) = transfer_event {
            println!("Balance transfer success: value: {:?}", event.2);
        } else {
            println!("Failed to find Balances::Transfer Event");
        }
    }

    Ok(())
}

/// If we need more visibility into the state of the transaction, we can also ditch
/// `wait_for_finalized` entirely and stream the transaction progress events, handling
/// them more manually.
async fn handle_transfer_events() -> Result<(), Box<dyn std::error::Error>> {
    let signer = PairSigner::new(AccountKeyring::Alice.pair());
    let dest = AccountKeyring::Bob.to_account_id().into();

    let api = ClientBuilder::new()
        .build()
        .await?
        .to_runtime_api::<polkadot::RuntimeApi<polkadot::DefaultConfig>>();

    let mut balance_transfer_progress = api
        .tx()
        .balances()
        .transfer(dest, 10_000)
        .sign_and_submit_then_watch(&signer)
        .await?;

    while let Some(ev) = balance_transfer_progress.next().await? {
        use subxt::TransactionStatus::*;

        // Made it into a block, but not finalized.
        if let InBlock(details) = ev {
            println!(
                "Transaction {:?} made it into block {:?}",
                details.extrinsic_hash(),
                details.block_hash()
            );

            let events = details.wait_for_success().await?;
            let transfer_event =
                events.find_first_event::<polkadot::balances::events::Transfer>()?;

            if let Some(event) = transfer_event {
                println!(
                    "Balance transfer is now in block (but not finalized): value: {:?}",
                    event.2
                );
            } else {
                println!("Failed to find Balances::Transfer Event");
            }
        }
        // Finalized!
        else if let Finalized(details) = ev {
            println!(
                "Transaction {:?} is finalized in block {:?}",
                details.extrinsic_hash(),
                details.block_hash()
            );

            let events = details.wait_for_success().await?;
            let transfer_event =
                events.find_first_event::<polkadot::balances::events::Transfer>()?;

            if let Some(event) = transfer_event {
                println!("Balance transfer success: value: {:?}", event.2);
            } else {
                println!("Failed to find Balances::Transfer Event");
            }
        }
        // Report other statuses we see.
        else {
            println!("Current transaction status: {:?}", ev);
        }
    }

    Ok(())
}<|MERGE_RESOLUTION|>--- conflicted
+++ resolved
@@ -53,16 +53,6 @@
         .build()
         .await?
         .to_runtime_api::<polkadot::RuntimeApi<polkadot::DefaultConfig>>();
-<<<<<<< HEAD
-    let result = api
-        .tx()
-        .balances()
-        .transfer(dest, 10_000)
-        .sign_and_submit_then_watch(&signer)
-        .await?;
-
-    if let Some(event) = result.find_event::<polkadot::balances::events::Transfer>()? {
-=======
 
     let balance_transfer = api
         .tx()
@@ -77,7 +67,6 @@
         balance_transfer.find_first_event::<polkadot::balances::events::Transfer>()?;
 
     if let Some(event) = transfer_event {
->>>>>>> 7aac7dfe
         println!("Balance transfer success: value: {:?}", event.2);
     } else {
         println!("Failed to find Balances::Transfer Event");
