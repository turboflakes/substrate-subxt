// Copyright 2019-2021 Parity Technologies (UK) Ltd.
// This file is part of subxt.
//
// subxt is free software: you can redistribute it and/or modify
// it under the terms of the GNU General Public License as published by
// the Free Software Foundation, either version 3 of the License, or
// (at your option) any later version.
//
// subxt is distributed in the hope that it will be useful,
// but WITHOUT ANY WARRANTY; without even the implied warranty of
// MERCHANTABILITY or FITNESS FOR A PARTICULAR PURPOSE.  See the
// GNU General Public License for more details.
//
// You should have received a copy of the GNU General Public License
// along with subxt.  If not, see <http://www.gnu.org/licenses/>.

//! Create signed or unsigned extrinsics.

mod extra;
mod signer;

pub use self::{
    extra::{
<<<<<<< HEAD
        ChargeTransactionPayment,
=======
        ChargeAssetTxPayment,
>>>>>>> 7aac7dfe
        CheckGenesis,
        CheckMortality,
        CheckNonce,
        CheckSpecVersion,
        CheckTxVersion,
        CheckWeight,
        DefaultExtra,
        SignedExtra,
    },
    signer::{
        PairSigner,
        Signer,
    },
};

use sp_runtime::traits::SignedExtension;
use sp_version::RuntimeVersion;

use crate::{
    Config,
    Encoded,
    Error,
    ExtrinsicExtraData,
};

/// UncheckedExtrinsic type.
pub type UncheckedExtrinsic<T> = sp_runtime::generic::UncheckedExtrinsic<
    <T as Config>::Address,
    Encoded,
    <T as Config>::Signature,
    <<T as ExtrinsicExtraData<T>>::Extra as SignedExtra<T>>::Extra,
>;

/// SignedPayload type.
pub type SignedPayload<T> = sp_runtime::generic::SignedPayload<
    Encoded,
    <<T as ExtrinsicExtraData<T>>::Extra as SignedExtra<T>>::Extra,
>;

/// Creates a signed extrinsic
pub async fn create_signed<T>(
    runtime_version: &RuntimeVersion,
    genesis_hash: T::Hash,
    nonce: T::Index,
    call: Encoded,
    signer: &(dyn Signer<T> + Send + Sync),
    additional_params: <T::Extra as SignedExtra<T>>::Parameters,
) -> Result<UncheckedExtrinsic<T>, Error>
where
    T: Config + ExtrinsicExtraData<T>,
    <<<T as ExtrinsicExtraData<T>>::Extra as SignedExtra<T>>::Extra as SignedExtension>::AdditionalSigned:
        Send + Sync,
{
    let spec_version = runtime_version.spec_version;
    let tx_version = runtime_version.transaction_version;
    let extra = <T as ExtrinsicExtraData<T>>::Extra::new(
        spec_version,
        tx_version,
        nonce,
        genesis_hash,
<<<<<<< HEAD
=======
        additional_params,
>>>>>>> 7aac7dfe
    );
    let payload = SignedPayload::<T>::new(call, extra.extra())?;
    let signed = signer.sign(payload).await?;
    Ok(signed)
}<|MERGE_RESOLUTION|>--- conflicted
+++ resolved
@@ -21,11 +21,7 @@
 
 pub use self::{
     extra::{
-<<<<<<< HEAD
-        ChargeTransactionPayment,
-=======
         ChargeAssetTxPayment,
->>>>>>> 7aac7dfe
         CheckGenesis,
         CheckMortality,
         CheckNonce,
@@ -86,10 +82,7 @@
         tx_version,
         nonce,
         genesis_hash,
-<<<<<<< HEAD
-=======
         additional_params,
->>>>>>> 7aac7dfe
     );
     let payload = SignedPayload::<T>::new(call, extra.extra())?;
     let signed = signer.sign(payload).await?;
