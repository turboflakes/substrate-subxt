--- conflicted
+++ resolved
@@ -246,22 +246,12 @@
     }
 }
 
-<<<<<<< HEAD
-=======
 impl From<Arc<HttpClient>> for RpcClient {
     fn from(client: Arc<HttpClient>) -> Self {
         RpcClient::Http(client)
     }
 }
 
-#[cfg(feature = "client")]
-impl From<SubxtClient> for RpcClient {
-    fn from(client: SubxtClient) -> Self {
-        RpcClient::Subxt(client)
-    }
-}
-
->>>>>>> d5824793
 /// ReadProof struct returned by the RPC
 ///
 /// # Note
