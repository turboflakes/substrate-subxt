--- conflicted
+++ resolved
@@ -31,15 +31,9 @@
     },
     Config,
     Error,
-<<<<<<< HEAD
-    Metadata,
-    Phase,
-    RuntimeError,
-=======
     Event,
     Metadata,
     Phase,
->>>>>>> 7aac7dfe
 };
 use scale_info::{
     TypeDef,
@@ -49,10 +43,7 @@
 
 /// Raw bytes for an Event
 #[derive(Debug)]
-<<<<<<< HEAD
-=======
 #[cfg_attr(test, derive(PartialEq, Clone))]
->>>>>>> 7aac7dfe
 pub struct RawEvent {
     /// The name of the pallet from whence the Event originated.
     pub pallet: String,
@@ -64,8 +55,6 @@
     pub variant_index: u8,
     /// The raw Event data
     pub data: Bytes,
-<<<<<<< HEAD
-=======
 }
 
 impl RawEvent {
@@ -77,7 +66,6 @@
             Ok(None)
         }
     }
->>>>>>> 7aac7dfe
 }
 
 /// Events decoder.
@@ -125,17 +113,7 @@
             let event_metadata = self.metadata.event(pallet_index, variant_index)?;
 
             let mut event_data = Vec::<u8>::new();
-<<<<<<< HEAD
-            let mut event_errors = Vec::<RuntimeError>::new();
-            let result = self.decode_raw_event(
-                &event_metadata,
-                input,
-                &mut event_data,
-                &mut event_errors,
-            );
-=======
             let result = self.decode_raw_event(event_metadata, input, &mut event_data);
->>>>>>> 7aac7dfe
             let raw = match result {
                 Ok(()) => {
                     log::debug!("raw bytes: {}", hex::encode(&event_data),);
@@ -152,11 +130,7 @@
                     let topics = Vec::<T::Hash>::decode(input)?;
                     log::debug!("topics: {:?}", topics);
 
-<<<<<<< HEAD
-                    Raw::Event(event)
-=======
                     event
->>>>>>> 7aac7dfe
                 }
                 Err(err) => return Err(err),
             };
@@ -170,10 +144,6 @@
         event_metadata: &EventMetadata,
         input: &mut &[u8],
         output: &mut Vec<u8>,
-<<<<<<< HEAD
-        errors: &mut Vec<RuntimeError>,
-=======
->>>>>>> 7aac7dfe
     ) -> Result<(), Error> {
         log::debug!(
             "Decoding Event '{}::{}'",
@@ -182,27 +152,6 @@
         );
         for arg in event_metadata.variant().fields() {
             let type_id = arg.ty().id();
-<<<<<<< HEAD
-            if event_metadata.pallet() == "System"
-                && event_metadata.event() == "ExtrinsicFailed"
-            {
-                let ty = self
-                    .metadata
-                    .resolve_type(type_id)
-                    .ok_or(MetadataError::TypeNotFound(type_id))?;
-
-                if ty.path().ident() == Some("DispatchError".to_string()) {
-                    let dispatch_error = sp_runtime::DispatchError::decode(input)?;
-                    log::info!("Dispatch Error {:?}", dispatch_error);
-                    dispatch_error.encode_to(output);
-                    let runtime_error =
-                        RuntimeError::from_dispatch(&self.metadata, dispatch_error)?;
-                    errors.push(runtime_error);
-                    continue
-                }
-            }
-=======
->>>>>>> 7aac7dfe
             self.decode_type(type_id, input, output)?
         }
         Ok(())
@@ -238,11 +187,6 @@
             TypeDef::Variant(variant) => {
                 let variant_index = u8::decode(input)?;
                 variant_index.encode_to(output);
-<<<<<<< HEAD
-                let variant = variant.variants().get(variant_index as usize).ok_or(
-                    Error::Other(format!("Variant {} not found", variant_index)),
-                )?;
-=======
                 let variant =
                     variant
                         .variants()
@@ -250,7 +194,6 @@
                         .ok_or_else(|| {
                             Error::Other(format!("Variant {} not found", variant_index))
                         })?;
->>>>>>> 7aac7dfe
                 for field in variant.fields() {
                     self.decode_type(field.ty().id(), input, output)?;
                 }
@@ -346,17 +289,6 @@
                                 let field_ty = self
                                     .metadata
                                     .resolve_type(field.ty().id())
-<<<<<<< HEAD
-                                    .ok_or(MetadataError::TypeNotFound(field.ty().id()))?;
-                                if let TypeDef::Primitive(primitive) = field_ty.type_def()  {
-                                    decode_compact_primitive(primitive)
-                                } else {
-                                    Err(EventsDecodingError::InvalidCompactType("Composite type must have a single primitive field".into()).into())
-                                }
-                            }
-                            _ => Err(EventsDecodingError::InvalidCompactType("Composite type must have a single field".into()).into())
-                        }
-=======
                                     .ok_or_else(|| {
                                         MetadataError::TypeNotFound(field.ty().id())
                                     })?;
@@ -384,7 +316,25 @@
                             "Compact type must be a primitive or a composite type".into(),
                         )
                         .into())
->>>>>>> 7aac7dfe
+                    }
+                };
+                match inner.type_def() {
+                    TypeDef::Primitive(primitive) => decode_compact_primitive(primitive),
+                    TypeDef::Composite(composite) => {
+                        match composite.fields() {
+                            [field] => {
+                                let field_ty = self
+                                    .metadata
+                                    .resolve_type(field.ty().id())
+                                    .ok_or(MetadataError::TypeNotFound(field.ty().id()))?;
+                                if let TypeDef::Primitive(primitive) = field_ty.type_def()  {
+                                    decode_compact_primitive(primitive)
+                                } else {
+                                    Err(EventsDecodingError::InvalidCompactType("Composite type must have a single primitive field".into()).into())
+                                }
+                            }
+                            _ => Err(EventsDecodingError::InvalidCompactType("Composite type must have a single field".into()).into())
+                        }
                     }
                     TypeDef::Compact(_compact) => {
                         // [pm] NOTE: this needs some work, it is here so that decode ImOnline::SomeOffline with type_id = 45 -> Composite(TypeDefComposite { fields: [Field { name: Some("total"), ty: UntrackedSymbol { id: 46, marker: PhantomData }, type_name: Some("Balance"), docs: [] }, Field { name: Some("own"), ty: UntrackedSymbol { id: 46, marker: PhantomData }, type_name: Some("Balance"), docs: [] }, Field { name: Some("others"), ty: UntrackedSymbol { id: 47, marker: PhantomData }, type_name: Some("Vec<IndividualExposure<AccountId, Balance>>"), docs: [] }] })
@@ -399,11 +349,7 @@
             }
             TypeDef::BitSequence(_bitseq) => {
                 // decode_raw::<bitvec::BitVec>
-<<<<<<< HEAD
-                todo!("BitVec")
-=======
                 unimplemented!("BitVec decoding for events not implemented yet")
->>>>>>> 7aac7dfe
             }
         }
     }
@@ -421,21 +367,6 @@
     InvalidCompactType(String),
 }
 
-<<<<<<< HEAD
-#[derive(Debug, thiserror::Error)]
-pub enum EventsDecodingError {
-    /// Unsupported primitive type
-    #[error("Unsupported primitive type {0:?}")]
-    UnsupportedPrimitive(TypeDefPrimitive),
-    /// Invalid compact type, must be an unsigned int.
-    #[error("Invalid compact primitive {0:?}")]
-    InvalidCompactPrimitive(TypeDefPrimitive),
-    #[error("Invalid compact composite type {0}")]
-    InvalidCompactType(String),
-}
-
-=======
->>>>>>> 7aac7dfe
 // #[cfg(test)]
 // mod tests {
 //     use super::*;
