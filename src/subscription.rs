--- conflicted
+++ resolved
@@ -43,12 +43,7 @@
 /// Event subscription simplifies filtering a storage change set stream for
 /// events of interest.
 pub struct EventSubscription<'a, T: Config> {
-<<<<<<< HEAD
-    subscription: EventStorageSubscription<T>,
-    decoder: &'a EventsDecoder<T>,
-=======
     block_reader: BlockReader<'a, T>,
->>>>>>> 7aac7dfe
     block: Option<T::Hash>,
     extrinsic: Option<usize>,
     event: Option<(&'static str, &'static str)>,
@@ -56,8 +51,6 @@
     finished: bool,
 }
 
-<<<<<<< HEAD
-=======
 enum BlockReader<'a, T: Config> {
     Decoder {
         subscription: EventStorageSubscription<T>,
@@ -93,7 +86,6 @@
     }
 }
 
->>>>>>> 7aac7dfe
 impl<'a, T: Config> EventSubscription<'a, T> {
     /// Creates a new event subscription.
     pub fn new(
@@ -158,25 +150,12 @@
                                 continue
                             }
                         }
-<<<<<<< HEAD
-                        let event = match raw {
-                            Raw::Event(event) => event,
-                            Raw::Error(err) => return Some(Err(err.into())),
-                        };
-                        if let Some((module, variant)) = self.event {
-                            if event.pallet != module || event.variant != variant {
-                                continue
-                            }
-                        }
-                        self.events.push_back(event);
-=======
                         if let Some((module, variant)) = self.event {
                             if raw.pallet != module || raw.variant != variant {
                                 continue
                             }
                         }
                         self.events.push_back(raw);
->>>>>>> 7aac7dfe
                     }
                 }
             }
