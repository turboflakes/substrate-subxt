[workspace]
members = [".", "client", "proc-macro"]

[package]
name = "substrate-subxt"
version = "0.8.0"
authors = ["Parity Technologies <admin@parity.io>"]
edition = "2018"

license = "GPL-3.0"
readme = "README.md"
repository = "https://github.com/paritytech/substrate-subxt"
documentation = "https://docs.rs/substrate-subxt"
homepage = "https://www.parity.io/"
description = "Submit extrinsics (transactions) to a substrate node via RPC"
keywords = ["parity", "substrate", "blockchain"]
include = ["Cargo.toml", "src/**/*.rs", "README.md", "LICENSE"]

[features]
<<<<<<< HEAD
kusama = []
default = ["kusama"]
=======
client = ["substrate-subxt-client"]
>>>>>>> 21d07c6c

[dependencies]
log = "0.4.8"
thiserror = "1.0.19"
futures = "0.3.5"
jsonrpsee = { version = "0.1.0", features = ["ws"] }
num-traits = { version = "0.2.11", default-features = false }
serde = { version = "1.0.111", features = ["derive"] }
serde_json = "1.0.53"
url = "2.1.1"
codec = { package = "parity-scale-codec", version = "1.3", default-features = false, features = ["derive", "full"] }
<<<<<<< HEAD
hex = "0.4.0"
=======

frame-metadata = { version = "11.0.0-rc3", package = "frame-metadata" }
frame-support = { version = "2.0.0-rc3", package = "frame-support" }
sp-runtime = { version = "2.0.0-rc3", package = "sp-runtime" }
sp-version = { version = "2.0.0-rc3", package = "sp-version" }
pallet-indices = { version = "2.0.0-rc3", package = "pallet-indices" }
hex = "0.4.2"
sp-rpc = { version = "2.0.0-rc3", package = "sp-rpc" }
sp-core = { version = "2.0.0-rc3", package = "sp-core" }
sc-rpc-api = { version = "0.8.0-rc3", package = "sc-rpc-api" }
sp-transaction-pool = { version = "2.0.0-rc3", package = "sp-transaction-pool" }
substrate-subxt-client = { path = "client", optional = true }
>>>>>>> 21d07c6c
substrate-subxt-proc-macro = { version = "0.8.0", path = "proc-macro" }
sp-std = "2.0.0-rc3"
application-crypto = { version = "2.0.0-rc3", package = "sp-application-crypto" }
sp-core = "2.0.0-rc3"
sp-rpc = "2.0.0-rc3"
pallet-indices = "2.0.0-rc3"
sp-runtime = "2.0.0-rc3"
sp-version = "2.0.0-rc3"
sc-rpc-api = "0.8.0-rc3"
sp-finality-grandpa = "2.0.0-rc3"
sp-consensus-babe = "0.8.0-rc3"
pallet-im-online = "2.0.0-rc3"
sp-authority-discovery = "2.0.0-rc3"
frame-metadata = "11.0.0-rc3"
frame-support = "2.0.0-rc3"
sp-transaction-pool = "2.0.0-rc3"

[dev-dependencies]
async-std = { version = "=1.5.0", features = ["attributes"] }
env_logger = "0.7.1"
wabt = "0.9.2"
frame-system = { version = "2.0.0-rc3", package = "frame-system" }
node-template = { git = "https://github.com/paritytech/substrate" }
pallet-balances = { version = "2.0.0-rc3", package = "pallet-balances" }
sp-keyring = { version = "2.0.0-rc3", package = "sp-keyring" }
substrate-subxt-client = { path = "client" }
tempdir = "0.3.7"

[patch.crates-io]
sc-network = { git = "https://github.com/paritytech/substrate" }
sc-service = { git = "https://github.com/paritytech/substrate" }<|MERGE_RESOLUTION|>--- conflicted
+++ resolved
@@ -17,12 +17,9 @@
 include = ["Cargo.toml", "src/**/*.rs", "README.md", "LICENSE"]
 
 [features]
-<<<<<<< HEAD
 kusama = []
 default = ["kusama"]
-=======
 client = ["substrate-subxt-client"]
->>>>>>> 21d07c6c
 
 [dependencies]
 log = "0.4.8"
@@ -34,9 +31,6 @@
 serde_json = "1.0.53"
 url = "2.1.1"
 codec = { package = "parity-scale-codec", version = "1.3", default-features = false, features = ["derive", "full"] }
-<<<<<<< HEAD
-hex = "0.4.0"
-=======
 
 frame-metadata = { version = "11.0.0-rc3", package = "frame-metadata" }
 frame-support = { version = "2.0.0-rc3", package = "frame-support" }
@@ -49,12 +43,9 @@
 sc-rpc-api = { version = "0.8.0-rc3", package = "sc-rpc-api" }
 sp-transaction-pool = { version = "2.0.0-rc3", package = "sp-transaction-pool" }
 substrate-subxt-client = { path = "client", optional = true }
->>>>>>> 21d07c6c
 substrate-subxt-proc-macro = { version = "0.8.0", path = "proc-macro" }
 sp-std = "2.0.0-rc3"
 application-crypto = { version = "2.0.0-rc3", package = "sp-application-crypto" }
-sp-core = "2.0.0-rc3"
-sp-rpc = "2.0.0-rc3"
 pallet-indices = "2.0.0-rc3"
 sp-runtime = "2.0.0-rc3"
 sp-version = "2.0.0-rc3"
